--- conflicted
+++ resolved
@@ -6,12 +6,6 @@
 install:
   - pip install nose flake8
   - python setup.py install
-<<<<<<< HEAD
-before_script:
-  - flake8 .
-script:
-=======
 script:
   - flake8 .
->>>>>>> b9f00b28
   - python setup.py nosetests